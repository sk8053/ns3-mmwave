/* -*-  Mode: C++; c-file-style: "gnu"; indent-tabs-mode:nil; -*- */
/*
 * Copyright (c) 2011 Centre Tecnologic de Telecomunicacions de Catalunya (CTTC)
 *
 * This program is free software; you can redistribute it and/or modify
 * it under the terms of the GNU General Public License version 2 as
 * published by the Free Software Foundation;
 *
 * This program is distributed in the hope that it will be useful,
 * but WITHOUT ANY WARRANTY; without even the implied warranty of
 * MERCHANTABILITY or FITNESS FOR A PARTICULAR PURPOSE.  See the
 * GNU General Public License for more details.
 *
 * You should have received a copy of the GNU General Public License
 * along with this program; if not, write to the Free Software
 * Foundation, Inc., 59 Temple Place, Suite 330, Boston, MA  02111-1307  USA
 *
 * Author: Manuel Requena <manuel.requena@cttc.es>
 */

#include "ns3/log.h"

#include "ns3/lte-rlc-am-header.h"

namespace ns3 {

NS_LOG_COMPONENT_DEFINE ("LteRlcAmHeader");

NS_OBJECT_ENSURE_REGISTERED (LteRlcAmHeader);

LteRlcAmHeader::LteRlcAmHeader ()
  : m_headerLength (0),
    m_dataControlBit (0xff),
    m_resegmentationFlag (0xff),
    m_pollingBit (0xff),
    m_framingInfo (0xff),
    m_sequenceNumber (0xfffa),
    m_segmentOffset (0xffff),
    m_lastOffset (0xffff),
    m_controlPduType (0xff),
    m_ackSn (0xffff)
{
}

LteRlcAmHeader::~LteRlcAmHeader ()
{
    m_headerLength = 0;
    m_dataControlBit = 0xff;
    m_resegmentationFlag = 0xff;
    m_pollingBit = 0xff;
    m_framingInfo = 0xff;
    m_sequenceNumber = 0xfffb;
    m_segmentOffset = 0xffff;
    m_lastOffset = 0xffff;
    m_controlPduType = 0xff;
    m_ackSn = 0xffff;
}

void
LteRlcAmHeader::SetDataPdu (void)
{
  m_headerLength = 4;
  m_dataControlBit = DATA_PDU;
}
void
LteRlcAmHeader::SetControlPdu (uint8_t controlPduType)
{
  m_headerLength = 2;
  m_dataControlBit = CONTROL_PDU;
  m_controlPduType = controlPduType;
}
bool
LteRlcAmHeader::IsDataPdu (void) const
{
  return (m_dataControlBit == DATA_PDU) ? true : false;
}
bool
LteRlcAmHeader::IsControlPdu (void) const
{
  return (m_dataControlBit == CONTROL_PDU) ? true : false;
}

void
LteRlcAmHeader::SetFramingInfo (uint8_t framingInfo)
{
  m_framingInfo = framingInfo & 0x03;
}

void
LteRlcAmHeader::SetSequenceNumber (SequenceNumber10 sequenceNumber)
{
  m_sequenceNumber = sequenceNumber;
}

uint8_t
LteRlcAmHeader::GetFramingInfo () const
{
  return m_framingInfo;
}

SequenceNumber10
LteRlcAmHeader::GetSequenceNumber () const
{
  return m_sequenceNumber;
}


void
LteRlcAmHeader::PushExtensionBit (uint8_t extensionBit)
{
  m_extensionBits.push_back (extensionBit);
  if (m_extensionBits.size() > 1)
    {
      if (m_extensionBits.size() % 2)
        {
          m_headerLength += 1;
        }
      else
        {
          m_headerLength += 2;
        }
    }
}

void
LteRlcAmHeader::PushLengthIndicator (uint16_t lengthIndicator)
{
  m_lengthIndicators.push_back (lengthIndicator);
}


uint8_t
LteRlcAmHeader::PopExtensionBit (void)
{
  uint8_t extensionBit = m_extensionBits.front ();
  m_extensionBits.pop_front ();

  return extensionBit;
}

uint16_t
LteRlcAmHeader::PopLengthIndicator (void)
{
  uint16_t lengthIndicator = m_lengthIndicators.front ();
  m_lengthIndicators.pop_front ();

  return lengthIndicator;
}


void
LteRlcAmHeader::SetResegmentationFlag (uint8_t resegFlag)
{
  m_resegmentationFlag = resegFlag & 0x01;
}

uint8_t
LteRlcAmHeader::GetResegmentationFlag () const
{
  return m_resegmentationFlag;
}


void
LteRlcAmHeader::SetPollingBit (uint8_t pollingBit)
{
  m_pollingBit = pollingBit & 0x01;
}

uint8_t
LteRlcAmHeader::GetPollingBit (void) const
{
  return m_pollingBit;
}


void
LteRlcAmHeader::SetLastSegmentFlag (uint8_t lsf)
{
  m_lastSegmentFlag = lsf & 0x01;
}

uint8_t
LteRlcAmHeader::GetLastSegmentFlag (void) const
{
  return m_lastSegmentFlag;
}


void
LteRlcAmHeader::SetSegmentOffset (uint16_t segmentOffset)
{
  m_segmentOffset = segmentOffset & 0x7FFF;
}

uint16_t
LteRlcAmHeader::GetSegmentOffset (void) const
{
  return m_segmentOffset;
}

uint16_t
LteRlcAmHeader::GetLastOffset (void) const
{
  return m_lastOffset;
}


void
LteRlcAmHeader::SetAckSn (SequenceNumber10 ackSn)
{
  m_ackSn = ackSn;
}

bool
LteRlcAmHeader::OneMoreNackWouldFitIn (uint16_t bytes)
{
  NS_LOG_FUNCTION (this << bytes);
  NS_ASSERT_MSG (m_dataControlBit == CONTROL_PDU && m_controlPduType == LteRlcAmHeader::STATUS_PDU,
                 "method allowed only for STATUS PDUs");
  if (m_nackSnList.size () % 2 == 0)
    {
      return (m_headerLength < bytes);
    }
  else
    {
      return (m_headerLength < (bytes - 1));
    }
}

void
LteRlcAmHeader::PushNack (int nack)
{
  NS_LOG_FUNCTION (this << nack);
  NS_ASSERT_MSG (m_dataControlBit == CONTROL_PDU && m_controlPduType == LteRlcAmHeader::STATUS_PDU,
                 "method allowed only for STATUS PDUs");
  m_nackSnList.push_back (nack);

  if (m_nackSnList.size () % 2 == 0)
    {
      m_headerLength++;
    }
  else
    {
      m_headerLength+=2;
    }
}

bool
LteRlcAmHeader::IsNackPresent (SequenceNumber10 nack)
{
  NS_LOG_FUNCTION (this);
  NS_ASSERT_MSG (m_dataControlBit == CONTROL_PDU && m_controlPduType == LteRlcAmHeader::STATUS_PDU,
                 "method allowed only for STATUS PDUs");
  for (std::list<int>::iterator nackIt = m_nackSnList.begin ();
       nackIt != m_nackSnList.end ();
       ++nackIt)
    {
      if ((*nackIt) == nack.GetValue ())
        {
          return true;
        }
    }
  return false;
}

int
LteRlcAmHeader::PopNack (void)
{
  NS_LOG_FUNCTION (this);
  NS_ASSERT_MSG (m_dataControlBit == CONTROL_PDU && m_controlPduType == LteRlcAmHeader::STATUS_PDU,
                 "method allowed only for STATUS PDUs");
  if ( m_nackSnList.empty () )
    {
      return -1;
    }

  int nack = m_nackSnList.front ();
  m_nackSnList.pop_front ();

  return nack;
}


SequenceNumber10
LteRlcAmHeader::GetAckSn (void) const
{
  return m_ackSn;
}


TypeId
LteRlcAmHeader::GetTypeId (void)
{
  static TypeId tid = TypeId ("ns3::LteRlcAmHeader")
    .SetParent<Header> ()
    .SetGroupName("Lte")
    .AddConstructor<LteRlcAmHeader> ()
  ;
  return tid;
}

TypeId
LteRlcAmHeader::GetInstanceTypeId (void) const
{
  return GetTypeId ();
}

void
LteRlcAmHeader::Print (std::ostream &os)  const
{
  std::list <uint8_t>::const_iterator it1 = m_extensionBits.begin ();
  std::list <uint16_t>::const_iterator it2 = m_lengthIndicators.begin ();
  std::list <int>::const_iterator it3 = m_nackSnList.begin ();

  os << "Len=" << m_headerLength;
  os << " D/C=" << (uint16_t)m_dataControlBit;

  if ( m_dataControlBit == DATA_PDU )
    {
      os << " RF=" << (uint16_t)m_resegmentationFlag;
      os << " P=" << (uint16_t)m_pollingBit;
      os << " FI=" << (uint16_t)m_framingInfo;
      os << " E=" << (uint16_t)(*it1);
      os << " SN=" << m_sequenceNumber;
      os << " LSF=" << (uint16_t)(m_lastSegmentFlag);
      os << " SO=" << m_segmentOffset;

      it1++;
      if (it1 != m_extensionBits.end ())
        {
          os << " E=";
        }
      while ( it1 != m_extensionBits.end () )
        {
          os << (uint16_t)(*it1);
          it1++;
        }

      if (it2 != m_lengthIndicators.end ())
        {
          os << " LI=";
        }
      while ( it2 != m_lengthIndicators.end () )
        {
          os << (uint16_t)(*it2) << " ";
          it2++;
        }
    }
  else // if ( m_dataControlBit == CONTROL_PDU )
    {
      os << " ACK_SN=" << m_ackSn;

       while ( it3 != m_nackSnList.end () )
        {
          os << " NACK_SN=" << (int)(*it3);
          it3++;
        }


    }
}

uint32_t LteRlcAmHeader::GetSerializedSize (void) const
{
  return m_headerLength;
}

void LteRlcAmHeader::Serialize (Buffer::Iterator start) const
{
  Buffer::Iterator i = start;

  std::list <uint8_t>::const_iterator it1 = m_extensionBits.begin ();
  std::list <uint16_t>::const_iterator it2 = m_lengthIndicators.begin ();
  std::list <int>::const_iterator it3 = m_nackSnList.begin ();

  if ( m_dataControlBit == DATA_PDU )
    {
      i.WriteU8 ( ((DATA_PDU << 7) & 0x80) |
                  ((m_resegmentationFlag << 6) & 0x40) |
                  ((m_pollingBit << 5) & 0x20) |
                  ((m_framingInfo << 3) & 0x18) |
                  (((*it1) << 2) & 0x04) |
                  ((m_sequenceNumber.GetValue () >> 8) & 0x0003) );
      i.WriteU8 ( m_sequenceNumber.GetValue () & 0x00FF );
      i.WriteU8 ( ((m_lastSegmentFlag << 7) & 0x80) |
                  ((m_segmentOffset >> 8) & 0x007F) );
      i.WriteU8 ( m_segmentOffset & 0x00FF );
      it1++;

      while ( it1 != m_extensionBits.end () &&
              it2 != m_lengthIndicators.end () )
        {
          uint16_t oddLi, evenLi;
          uint8_t oddE, evenE;

          oddE = *it1;
          oddLi = *it2;

          it1++;
          it2++;

          if ( it1 != m_extensionBits.end () &&
              it2 != m_lengthIndicators.end () )
            {
              evenE = *it1;
              evenLi = *it2;

              i.WriteU8 ( ((oddE << 7) & 0x80) | ((oddLi >> 4) & 0x007F) );
              i.WriteU8 ( ((oddLi << 4) & 0x00F0) | ((evenE << 3) & 0x08) | ((evenLi >> 8) & 0x0007) );
              i.WriteU8 ( evenLi & 0x00FF );

              it1++;
              it2++;
            }
          else
            {
              i.WriteU8 ( ((oddE << 7) & 0x80) | ((oddLi >> 4) & 0x007F) );
              i.WriteU8 ( ((oddLi << 4) & 0x00F0) ); // Padding is implicit
            }
        }
    }
  else // if ( m_dataControlBit == CONTROL_PDU )
    {
      i.WriteU8 ( ((CONTROL_PDU << 7) & 0x80) |
                  ((m_controlPduType << 4) & 0x70) |
                  ((m_ackSn.GetValue () >> 6) & 0x0F) );
      // note: second part of ackSn will be written later

      // serialize the NACKs
      if ( it3 == m_nackSnList.end () )
        {
          NS_LOG_LOGIC (this << " no NACKs");
           // If there are no NACKs then this line adds the rest of the ACK
           // along with 0x00, indicating an E1 value of 0 or no NACKs follow.
           i.WriteU8 ( ((m_ackSn.GetValue () << 2) & 0xFC) );
        }
      else
        {
          int oddNack = *it3;
          int evenNack = -1;
          // Else write out a series of E1 = 1 and NACK values. Note since we
          // are not supporting SO start/end the value of E2 will always be 0.


          // First write out the ACK along with the very first NACK
          // And the remaining NACK with 0x02 or 10 in binary to set
          // E1 to 1, then Or in the first bit of the NACK
          i.WriteU8 ( ((m_ackSn.GetValue () << 2) & 0xFC)
            | (0x02)
            | ((*it3 >> 9) & 0x01));

          while ( it3 != m_nackSnList.end () )
            {
              // The variable oddNack has the current NACK value to write, also
              // either the setup to enter this loop or the previous loop would
              // have written the highest order bit to the previous octet.
              // Write the next set of bits (2 - 9) into the next octet
              i.WriteU8( ((oddNack >> 1) & 0xFF) );

              // Next check to see if there is going to be another NACK after
              // this
              it3++;
              if ( it3 != m_nackSnList.end () )
                {
                  // Yes there will be another NACK after this, so E1 will be 1
                  evenNack = *it3;
                  i.WriteU8( ((oddNack << 7) & 0x80)
                   | (0x40)  // E1 = 1 E2 = 0, more NACKs
                   | ( (evenNack >> 5) & 0x1F) );

                  // The final octet of this loop will have the rest of the
                  // NACK and another E1, E2. Check to see if there will be
                  // one more NACK after this.
                  it3++;
                  if ( it3 != m_nackSnList.end () )
                    {
                      // Yes there is at least one more NACK. Finish writing
                      // this octet and the next iteration will do the rest.
                      oddNack = *it3;
                      i.WriteU8 ( ((evenNack << 3) & 0xF8)
                        | (0x04)
                        | ((oddNack >> 9) & 0x01));
                    }
                  else
                    {
                      // No, there are no more NACKs
                      i.WriteU8 ( ((evenNack << 3) & 0xF8) );
                    }
                }
              else
                {
                  // No, this is the last NACK so E1 will be 0
                  i.WriteU8 ( ((oddNack << 7) & 0x80) );
                }
            }
        }

    }
}

uint32_t LteRlcAmHeader::Deserialize (Buffer::Iterator start)
{
  Buffer::Iterator i = start;
  uint8_t byte_1;
  uint8_t byte_2;
  uint8_t byte_3;
  uint8_t byte_4;
  uint8_t extensionBit;

  byte_1 = i.ReadU8 ();
  m_headerLength = 1;
  m_dataControlBit = (byte_1 & 0x80) >> 7;

  if ( m_dataControlBit == DATA_PDU )
    {
      byte_2 = i.ReadU8 ();
      byte_3 = i.ReadU8 ();
      byte_4 = i.ReadU8 ();
      m_headerLength += 3;

      m_resegmentationFlag = (byte_1 & 0x40) >> 6;
      m_pollingBit         = (byte_1 & 0x20) >> 5;
      m_framingInfo        = (byte_1 & 0x18) >> 3;
      m_sequenceNumber     = ((byte_1 & 0x03) << 8) | byte_2;

      m_lastSegmentFlag    = (byte_3 & 0x80) >> 7;
<<<<<<< HEAD
      m_segmentOffset      = (byte_3 & 0x7F) << 8 | byte_4;
=======
      m_segmentOffset      = ((byte_3 & 0x7F) << 8) | byte_4;
>>>>>>> e7b7b46c

      extensionBit = (byte_1 & 0x04) >> 2;
      m_extensionBits.push_back (extensionBit);

      if (m_resegmentationFlag == SEGMENT)
        {
          // initialize m_lastOffset
          m_lastOffset = m_segmentOffset + start.GetSize () - m_headerLength;
        }

      if (extensionBit == DATA_FIELD_FOLLOWS)
        {
          return GetSerializedSize ();
        }

      uint16_t oddLi, evenLi;
      uint8_t oddE, evenE;
      bool moreLiFields = (extensionBit == E_LI_FIELDS_FOLLOWS);

      while (moreLiFields)
        {
          byte_1 = i.ReadU8 ();
          byte_2 = i.ReadU8 ();

          oddE = (byte_1 & 0x80) >> 7;
          oddLi = ((byte_1 & 0x7F) << 4) | ((byte_2 & 0xF0) >> 4);
          moreLiFields = (oddE == E_LI_FIELDS_FOLLOWS);

          m_extensionBits.push_back (oddE);
          m_lengthIndicators.push_back (oddLi);
          m_headerLength += 2;

          if (moreLiFields)
            {
              byte_3 = i.ReadU8 ();

              evenE = (byte_2 & 0x08) >> 3;
              evenLi = ((byte_2 & 0x07) << 8) | (byte_3 & 0xFF);
              moreLiFields = (evenE == E_LI_FIELDS_FOLLOWS);

              m_extensionBits.push_back (evenE);
              m_lengthIndicators.push_back (evenLi);

              m_headerLength += 1;
            }
        }

      if (m_resegmentationFlag == SEGMENT)
        {
          // update m_lastOffset
          m_lastOffset = m_segmentOffset + start.GetSize () - m_headerLength;
        }
    }
  else // if ( m_dataControlBit == CONTROL_PDU )
    {
      byte_2 = i.ReadU8 ();

      m_controlPduType = (byte_1 & 0x70) >> 4;
      m_ackSn = ((byte_1 & 0x0F) << 6 ) | ((byte_2 & 0xFC) >> 2);

      int moreNacks = (byte_2 & 0x02) >> 1;
      // Get the first NACK outside the loop as it is not preceded by an E2
      // field but all following NACKs will.
      if ( moreNacks == 1 )
        {
          byte_3 = i.ReadU8 ();
          byte_4 = i.ReadU8 ();
          m_headerLength = 4;

          m_nackSnList.push_back (
            ((byte_2 & 0x01) << 9)
            | (byte_3 << 1)
            | ((byte_4 & 0x80) >> 7)
          );

         // Loop until all NACKs are found
         moreNacks = ((byte_4 & 0x40) >> 6);
         uint8_t byte = byte_4;
         uint8_t nextByte;
         uint8_t finalByte;
         while (moreNacks == 1)
           {
             // Ignore E2, read next NACK
             nextByte = i.ReadU8 ();
             m_nackSnList.push_back (
              ((byte & 0x1F) << 5)
              | ((nextByte & 0xF8) >> 3)
            );

            // Check for another NACK, after this any following NACKs will
            // be aligned properly for the next iteration of this loop.
            moreNacks = (nextByte & 0x04) >> 2;
            byte = nextByte;
            if (moreNacks == 1)
              {
                nextByte = i.ReadU8 ();
                finalByte = i.ReadU8 ();

                 m_nackSnList.push_back (
                   ((byte & 0x01) << 9)
                   | (nextByte << 1)
                   | ((finalByte & 0x80) >> 7)
                 );

                moreNacks = ((finalByte & 0x40) >> 6);
                byte = finalByte;
                m_headerLength+=3;
              }
            else
              {
                m_headerLength++;
              }

           }
        }
      else
        {
          m_headerLength++;
        }
    }

  return GetSerializedSize ();
}

}; // namespace ns3<|MERGE_RESOLUTION|>--- conflicted
+++ resolved
@@ -525,11 +525,7 @@
       m_sequenceNumber     = ((byte_1 & 0x03) << 8) | byte_2;
 
       m_lastSegmentFlag    = (byte_3 & 0x80) >> 7;
-<<<<<<< HEAD
-      m_segmentOffset      = (byte_3 & 0x7F) << 8 | byte_4;
-=======
       m_segmentOffset      = ((byte_3 & 0x7F) << 8) | byte_4;
->>>>>>> e7b7b46c
 
       extensionBit = (byte_1 & 0x04) >> 2;
       m_extensionBits.push_back (extensionBit);
